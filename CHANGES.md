# Changes

## Unreleased
* Implement wrapper for `OGR_L_TestCapability`
    * <https://github.com/georust/gdal/pull/160>
* **Breaking**: Use `DatasetOptions` to pass as `Dataset::open_ex` parameters and
    add support for extended open flags.

    ```rust
        use gdal::{ Dataset, DatasetOptions }

        let dataset = Dataset::open_ex(
            "roads.geojson",
            DatasetOptions {
                open_flags: GdalOpenFlags::GDAL_OF_UPDATE|GdalOpenFlags::GDAL_OF_VECTOR,
                ..DatasetOptions::default()
            }
        )
        .unwrap();
    ```

    `GDALAccess` values are supported usinf [`From`] implementation

    ```rust
        Dataset::open_ex(
            "roads.geojson",
            DatasetOptions {
                open_flags: GDALAccess::GA_Update.into(),
                ..DatasetOptions::default()
            },
        )
        .unwrap();
    ```

* Add more functions to SpatialRef implementation
    * <https://github.com/georust/gdal/pull/145>
* **Breaking**: Change `Feature::field` return type from
  `Result<FieldValue>` to `Result<Option<FieldValue>>`. Fields
  can be null. Before this change, if a field was null, the value
  returned was the default value for the underlying type.
  However, this made it impossible to distinguish between null
  fields and legitimate values which happen to be default value,
  for example, an Integer field that is absent (null) from a 0,
  which can be a valid value. After this change, if a field is
  null, `None` is returned, rather than the default value.

  If you happened to rely on this behavior, you can fix your code
  by explicitly choosing a default value when the field is null.
  For example, if you had this before:

  ```rust
  let str_var = feature.field("string_field")?
      .into_string()
      .unwrap();
  ```

  You could maintain the old behavior with:

  ```rust
  use gdal::vector::FieldValue;

  let str_var = feature.field("string_field")?
      .unwrap_or(FieldValue::StringValue("".into()))
      .into_string()
      .unwrap();
  ```
    * <https://github.com/georust/gdal/pull/134>
* Fixed potential race condition wrt. GDAL driver initialization
    * <https://github.com/georust/gdal/pull/166>
* Add basic support to read overviews
* Added a `Dataset::build_overviews` method
    * <https://github.com/georust/gdal/pull/164>
* BREAKING: update geo-types to 0.7.0. geo-types Coordinate<T> now implement `Debug`
  * <https://github.com/georust/gdal/pull/146>
* Deprecated `SpatialRef::get_axis_mapping_strategy` - migrate to
  `SpatialRef::axis_mapping_strategy` instead.
* Add support for reading and setting rasterband colour interpretations
    * <https://github.com/georust/gdal/pull/144>
<<<<<<< HEAD
* Fixed memory leak in `Geometry::from_wkt`
    * <https://github.com/georust/gdal/pull/172>
=======
* Add `Geometry::from_wkb` and `Geometry::wkb` functions to convert from/to
  Well-Known Binary
    * <https://github.com/georust/gdal/pull/173>
>>>>>>> b4202173

## 0.7.1
* fix docs.rs build for gdal-sys
    * <https://github.com/georust/gdal/pull/128>

## 0.6.0 - 0.7.0
* Dataset layer iteration and FieldValue types
    * https://github.com/georust/gdal/pull/126
* Fix i8 ptr instead of c_char ptr passed to OSRImportFromESRI()
    * <https://github.com/georust/gdal/pull/123>
* Rename spatial_reference to spatial_ref
    * <https://github.com/georust/gdal/pull/114>
* Replace get_extent force flag by get_extent and try_get_extent
    * <https://github.com/georust/gdal/pull/113>
* Add support for transactions on datasets
    * <https://github.com/georust/gdal/pull/109>
* Add feature_count{,_force} and implement Iterator::size_hint
    * <https://github.com/georust/gdal/pull/108>
* Replace failure with thiserror
    * <https://github.com/georust/gdal/pull/103>
* Ability to read into preallocated slice for rasterband
    * <https://github.com/georust/gdal/pull/100>
* Datasets are Send (requires GDAL >= 2.3)
    * <https://github.com/georust/gdal/pull/99>
* User GDALOpenEx
    * <https://github.com/georust/gdal/pull/97>
* GDAL 2.0 conform structure / drop GDAL 1.x
    * <https://github.com/georust/gdal/pull/96>
* Inplace functions use mutable refs
    * <https://github.com/georust/gdal/pull/93>
* Detect GDAL version at build time / remove version features
    * <https://github.com/georust/gdal/pull/92>
* Add support for delaunay_triangulation and simplify functions
    * <https://github.com/georust/gdal/pull/91>
* Add support for 3d points
    * <https://github.com/georust/gdal/pull/90>
* Additional metadata retrieval options
    * <https://github.com/georust/gdal/pull/88>
* Support for GDAL 3  in CI
    * <https://github.com/georust/gdal/pull/86>
* Support for Integer64
    * <https://github.com/georust/gdal/pull/80>
* Geometry Intersection trait
    * <https://github.com/georust/gdal/pull/78>
* Rust 2018
    * <https://github.com/georust/gdal/pull/75>
* support for date and time fields
    * <https://github.com/georust/gdal/pull/72>
* Prebuild bindings
    * <https://github.com/georust/gdal/pull/69>
* Support for ndarray
    * <https://github.com/georust/gdal/pull/68>

## 0.5.0

* [Bump geo-types from 0.3 -> 0.4](https://github.com/georust/gdal/pull/71)
* [Allow reading block-size of Rasters](https://github.com/georust/gdal/pull/67)
* [Add prebuilt-bindings GDAL 2.3 and GDAL 2.4](https://github.com/georust/gdal/pull/69)
* [Make GdalType trait public](https://github.com/georust/gdal/pull/66)
* [RasterBand to Ndarray, with failure](https://github.com/georust/gdal/pull/68)

## 0.4.0
* [Migrate to the `geo-types` crate](https://github.com/georust/gdal/pull/60)
* [Replace `error-chain` with `failure`](https://github.com/georust/gdal/pull/58)
* [Use `bindgen` to generate the low-level bindings](https://github.com/georust/gdal/pull/55)

## 0.3.0

* [Add support for creating a SpatialRef from a esri "wkt" definition](https://github.com/georust/gdal/pull/37)
* [Travis now uses GDAL 2.x](https://github.com/georust/gdal/pull/36)
* [API extensions](https://github.com/georust/gdal/pull/35)
* [Extend the existing possibilities of writing ogr datasets](https://github.com/georust/gdal/pull/31)
* [Allow to transform ogr geometries to other SRS](https://github.com/georust/gdal/pull/29)
* [Move ffi into a seperate crate](https://github.com/georust/gdal/pull/26)
* [Added rasterband.rs and moved all band functions](https://github.com/georust/gdal/pull/24)

## 0.2.1

* [First version of metadata handling](https://github.com/georust/gdal/pull/21)<|MERGE_RESOLUTION|>--- conflicted
+++ resolved
@@ -76,14 +76,11 @@
   `SpatialRef::axis_mapping_strategy` instead.
 * Add support for reading and setting rasterband colour interpretations
     * <https://github.com/georust/gdal/pull/144>
-<<<<<<< HEAD
 * Fixed memory leak in `Geometry::from_wkt`
     * <https://github.com/georust/gdal/pull/172>
-=======
 * Add `Geometry::from_wkb` and `Geometry::wkb` functions to convert from/to
   Well-Known Binary
     * <https://github.com/georust/gdal/pull/173>
->>>>>>> b4202173
 
 ## 0.7.1
 * fix docs.rs build for gdal-sys
